--- conflicted
+++ resolved
@@ -5,13 +5,8 @@
 
 from discord import app_commands
 from discord.ext import commands
-<<<<<<< HEAD
-from typing import Union, Literal, TYPE_CHECKING
-=======
-from disnake.ext.commands import Param
 from discord.utils import format_dt
 from typing import Union, Literal, TYPE_CHECKING, Optional
->>>>>>> 7b33b823
 from utils import utils, crud
 from utils.checks import is_staff, is_staff_app, check_bot_or_staff
 
