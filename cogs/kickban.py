--- conflicted
+++ resolved
@@ -5,12 +5,7 @@
 
 from discord import app_commands
 from discord.ext import commands
-<<<<<<< HEAD
-from typing import Optional, Union
-=======
-from disnake.ext.commands import Param
 from typing import Union, Literal, TYPE_CHECKING
->>>>>>> a3fa9dd4
 from utils import utils, crud
 from utils.checks import is_staff, is_staff_app, check_bot_or_staff
 
@@ -41,6 +36,7 @@
 
     @is_staff("HalfOP")
     @commands.bot_has_permissions(kick_members=True)
+    @commands.guild_only()
     @commands.command(name="kick")
     async def kick_member(self, ctx: commands.Context, member: discord.Member, *, reason=""):
         """Kicks a user from the server. Staff only."""
@@ -94,8 +90,8 @@
         signature = utils.command_signature(ctx.command)
         await self.bot.channels['mod-logs'].send(msg + (f"\nPlease add an explanation below. In the future, it is recommended to use `{signature}` as the reason is automatically sent to the user." if reason == "" else ""))
 
-<<<<<<< HEAD
     @is_staff_app("OP")
+    @app_commands.default_permissions(ban_members=True)
     @app_commands.command(name='ban')
     @app_commands.describe(member="Member to ban.",
                            reason="Reason for the ban.",
@@ -107,17 +103,6 @@
                                reason: str = "",
                                delete_messages: app_commands.Range[int, 0, 7] = 0,
                                duration: app_commands.Transform[int, utils.TimeTransformer] = None):
-=======
-    @is_staff("OP")
-    @commands.bot_has_permissions(ban_members=True)
-    @commands.guild_only()
-    @commands.slash_command(name='ban')
-    async def ban_member_slash(self, inter: discord.CommandInteraction,
-                               member: discord.Member = Param(name="Member", desc="Member to ban."),
-                               reason: str = Param(name="Reason", desc="Reason for the ban.", default=""),
-                               delete_messages: int = Param(desc="Specify up to 7 days of messages to delete.", max_value=7, min_value=1, default=0),
-                               duration: int = Param(name="ban_duration", desc="This will convert the ban to a time ban. Length format: #d#h#m#s.", conv=utils.time_converter, default=0)):
->>>>>>> a3fa9dd4
         """Bans a user from the server. OP+ only."""
 
         if await check_bot_or_staff(interaction, member, "ban"):
@@ -148,7 +133,7 @@
             msg = f"⛔ **Time ban**: {interaction.user.mention} banned {member.mention} until {unban_time_string} | {member}\n🏷 __User ID__: {member.id}"
         else:
             try:
-                await interaction.guild.ban(member, reason=reason, delete_message_days=duration)
+                await interaction.guild.ban(member, reason=reason, delete_message_days=delete_messages)
             except discord.errors.Forbidden:
                 await interaction.response.send_message("💢 I don't have permission to do this.")
                 return
@@ -196,6 +181,7 @@
 
     @is_staff("OP")
     @commands.bot_has_permissions(ban_members=True)
+    @commands.guild_only()
     @commands.command(name="unban", aliases=["unyeet"])
     async def unban_member(self, ctx: commands.Context, user: Union[discord.Member, discord.User], *, reason=""):
         """Unbans a user from the server. OP+ only."""
@@ -226,7 +212,7 @@
 
         try:
             self.bot.actions.append("ub:" + str(member.id))
-            await ctx.cog.remove_timed_restriction(member.id, 'timeban')
+            await crud.remove_timed_restriction(member.id, 'timeban')
             await member.ban(reason=reason, delete_message_days=days)
         except discord.errors.Forbidden:
             await ctx.send("💢 I don't have permission to do this.")
@@ -243,11 +229,7 @@
     @is_staff("OP")
     @commands.bot_has_permissions(ban_members=True)
     @commands.command(name="timeban", aliases=["timeyeet"])
-<<<<<<< HEAD
-    async def timeban_member(self, ctx, member: Union[discord.Member, discord.User], length: int = commands.parameter(converter=utils.TimeConverter), *, reason=""):
-=======
-    async def timeban_member(self, ctx: commands.Context, member: Union[discord.Member, discord.User], length: utils.DateOrTimeConverter, *, reason=""):
->>>>>>> a3fa9dd4
+    async def timeban_member(self, ctx: commands.Context, member: Union[discord.Member, discord.User], length: int = commands.parameter(converter=utils.DateOrTimeConverter), *, reason=""):
         """Bans a user for a limited period of time. OP+ only.\n\nLength format: #d#h#m#s"""
         if await check_bot_or_staff(ctx, member, "timeban"):
             return
