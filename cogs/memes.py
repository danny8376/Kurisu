--- conflicted
+++ resolved
@@ -388,11 +388,6 @@
 
     @commands.command(hidden=True)
     @commands.cooldown(rate=1, per=5.0, type=commands.BucketType.channel)
-<<<<<<< HEAD
-    async def eel(self, ctx, u: discord.Member):
-        """Eeel slap timeeee?????"""
-        await self._meme(ctx, f"{u.mention} has been eel slapped. https://i.imgur.com/QXF2Pcn.gif", True)
-=======
     async def bananoose(self, ctx):
         """:)"""
         await self._meme(ctx, "https://i.imgur.com/VUmkXDd.jpg")
@@ -402,7 +397,10 @@
     async def goosenana(self, ctx):
         """:)"""
         await self._meme(ctx, "https://i.imgur.com/dLZOK5c.jpg")
->>>>>>> 64fccaef
-                       
+
+    async def eel(self, ctx, u: discord.Member):
+        """eel"""
+        await self._meme(ctx, f"{u.mention} has been eel slapped. https://i.imgur.com/QXF2Pcn.gif", True)
+
 def setup(bot):
     bot.add_cog(Memes(bot))