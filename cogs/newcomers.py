--- conflicted
+++ resolved
@@ -25,12 +25,7 @@
         self.bot: Kurisu = bot
         self.emoji = discord.PartialEmoji.from_str('🆕')
         self.autoprobate = False
-<<<<<<< HEAD
-        self.join_list = []
-=======
-        self.bot.loop.create_task(self.init())  # We can't do proper init here.
         self.join_list: list[int] = []
->>>>>>> a3fa9dd4
 
     async def cog_load(self):
         flag_name = 'auto_probation'
