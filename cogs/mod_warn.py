--- conflicted
+++ resolved
@@ -1,7 +1,7 @@
 import discord
 
 from discord.ext import commands
-from disnake.ext.commands import Param
+from discord import app_commands
 from typing import Union
 from utils import utils, crud
 from utils.checks import is_staff, check_staff_id, check_bot_or_staff
@@ -103,15 +103,8 @@
             f"\nPlease add an explanation below. In the future, it is recommended to use `{signature}` as the reason is automatically sent to the user." if reason == "" else ""))
 
     @commands.command()
-<<<<<<< HEAD
     async def listwarns(self, ctx, member: Union[discord.Member, discord.User] = commands.Author):
-        """List warns for a user. Staff and Helpers only."""
-=======
-    async def listwarns(self, ctx, member: Union[discord.Member, discord.User] = None):
         """List warns for a user. Helpers+ only for checking others."""
-        if not member:  # If user is set to None, its a selfcheck
-            member = ctx.author
->>>>>>> 3fd7d62c
         issuer = ctx.author
         if not await check_staff_id("Helper", ctx.author.id) and (member != issuer):
             msg = f"{issuer.mention} Using this command on others is limited to Staff and Helpers."
@@ -134,8 +127,8 @@
             embed.colour = discord.Color.green()
         await ctx.send(embed=embed)
 
-    @commands.slash_command(name='listwarns')
-    async def listwarns_ac(self, interaction, member: discord.Member = Param(default=lambda interaction: interaction.user, desc="Member to list warns of")):
+    @app_commands.command(name='listwarns')
+    async def listwarns_ac(self, interaction, member: discord.Member):
         """List warns for a user only for you. Helpers+ only for checking others."""
         author = interaction.user
         if not await check_staff_id("Helper", author.id) and (member != author):
