--- conflicted
+++ resolved
@@ -3,12 +3,7 @@
 import discord
 
 from discord.ext import commands
-<<<<<<< HEAD
-from typing import Union
-=======
-from disnake.ext.commands import Param
 from typing import Union, TYPE_CHECKING
->>>>>>> a3fa9dd4
 from utils import utils, crud
 from utils.checks import is_staff, check_staff_id, check_bot_or_staff
 from utils.utils import get_user
@@ -112,13 +107,8 @@
         await self.bot.channels['mod-logs'].send(msg + (
             f"\nPlease add an explanation below. In the future, it is recommended to use `{signature}` as the reason is automatically sent to the user." if reason == "" else ""))
 
-<<<<<<< HEAD
     @commands.hybrid_command()
-    async def listwarns(self, ctx, member: Union[discord.Member, discord.User] = commands.Author):
-=======
-    @commands.command()
-    async def listwarns(self, ctx: commands.Context, member: Union[discord.Member, discord.User] = None):
->>>>>>> a3fa9dd4
+    async def listwarns(self, ctx: commands.Context, member: Union[discord.Member, discord.User] = commands.Author):
         """List warns for a user. Helpers+ only for checking others."""
         issuer = ctx.author
         if not await check_staff_id("Helper", ctx.author.id) and (member != issuer):
@@ -143,39 +133,7 @@
         else:
             embed.description = "There are none!"
             embed.colour = discord.Color.green()
-<<<<<<< HEAD
         await ctx.send(embed=embed, ephemeral=True)
-=======
-        await ctx.send(embed=embed)
-
-    @commands.slash_command(name='listwarns')
-    async def listwarns_ac(self, interaction: discord.CommandInteraction, member: discord.Member = Param(default=lambda interaction: interaction.user, desc="Member to list warns of")):
-        """List warns for a user only for you. Helpers+ only for checking others."""
-        author = interaction.user
-        if not await check_staff_id("Helper", author.id) and (member != author):
-            msg = f"{author.mention} Using this command on others is limited to Staff and Helpers."
-            await interaction.response.send_message(msg, ephemeral=True)
-            return
-        embed = discord.Embed(color=discord.Color.dark_red())
-        embed.set_author(name=f"Warns for {member}", icon_url=member.display_avatar.url)
-        warns = await crud.get_warns(member.id)
-        if warns:
-            db_channel = await crud.get_dbchannel(interaction.channel.id)
-            for idx, warn in enumerate(warns):
-                try:
-                    issuer = await get_user(interaction, warn.issuer)
-                except discord.NotFound:
-                    issuer = None
-                value = ""
-                if db_channel and db_channel.is_mod_channel:
-                    value += f"Issuer: {issuer.name if issuer else warn.issuer}\n"
-                value += f"Reason: {warn.reason} "
-                embed.add_field(name=f"{idx + 1}: {discord.utils.snowflake_time(warn.id).strftime('%Y-%m-%d %H:%M:%S')}", value=value)
-        else:
-            embed.description = "There are none!"
-            embed.colour = discord.Color.green()
-        await interaction.response.send_message(embed=embed, ephemeral=True)
->>>>>>> a3fa9dd4
 
     @is_staff("SuperOP")
     @commands.command()
