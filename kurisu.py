--- conflicted
+++ resolved
@@ -200,26 +200,17 @@
         self.levenshteinfilter = LevenshteinFilterManager()
         self.invitefilter = InviteFilterManager()
 
-<<<<<<< HEAD
-        self.guild = None
-        self.session = None
-        self.err_channel = None
-=======
         self.err_channel: Optional[discord.TextChannel] = None
->>>>>>> a3fa9dd4
         self.actions = []
         self.pruning = False
         self.emoji = discord.PartialEmoji.from_str("⁉")
         self.colour = discord.Colour(0xb01ec3)
 
         self._is_all_ready = asyncio.Event()
-<<<<<<< HEAD
 
     async def setup_hook(self) -> None:
         self.session = aiohttp.ClientSession()
         await self.load_cogs()
-=======
->>>>>>> a3fa9dd4
 
     async def on_ready(self):
         if self._is_all_ready.is_set():
@@ -242,9 +233,9 @@
         await self.load_roles()
 
         self.helper_roles: dict[str, discord.Role] = {"3DS": self.roles['On-Duty 3DS'],
-                                                     "WiiU": self.roles['On-Duty Wii U'],
-                                                     "Switch": self.roles['On-Duty Switch'],
-                                                     "Legacy": self.roles['On-Duty Legacy']
+                                                      "WiiU": self.roles['On-Duty Wii U'],
+                                                      "Switch": self.roles['On-Duty Switch'],
+                                                      "Legacy": self.roles['On-Duty Legacy']
                                                       }
 
         self.assistance_channels: tuple[discord.TextChannel, ...] = (
@@ -260,16 +251,14 @@
         )
 
         self.staff_roles: dict[str, discord.Role] = {'Owner': self.roles['Owner'],
-                            'SuperOP': self.roles['SuperOP'],
-                            'OP': self.roles['OP'],
-                            'HalfOP': self.roles['HalfOP'],
-                            'Staff': self.roles['Staff'],
-                            }
+                                                     'SuperOP': self.roles['SuperOP'],
+                                                     'OP': self.roles['OP'],
+                                                     'HalfOP': self.roles['HalfOP'],
+                                                     'Staff': self.roles['Staff'],
+                                                     }
 
         self.err_channel = self.channels['bot-err']
         self.tree.err_channel = self.err_channel
-
-        self.load_cogs()
 
         startup_message = f'{self.user.name} has started! {self.guild} has {self.guild.member_count:,} members!'
         embed = discord.Embed(title=f"{self.user.name} has started!",
@@ -313,6 +302,7 @@
             try:
                 await self.load_extension(extension)
             except BaseException as e:
+                traceback.print_exc()
                 logger.error("%s failed to load.", extension)
                 self.failed_cogs.append((extension, type(e).__name__, e))
 
@@ -415,18 +405,10 @@
             embed = create_error_embed(ctx, exc)
             await channel.send(embed=embed)
 
-<<<<<<< HEAD
     async def on_error(self, event_method, *args, **kwargs):
         logger.error("", exc_info=True)
         if not self.err_channel:
             return
-=======
-    async def on_slash_command_error(self, inter: discord.CommandInteraction, exc: commands.CommandError):
-        author: discord.Member = inter.author
-        command: str = inter.application_command.name
-        exc = getattr(exc, 'original', exc)
-        channel = self.err_channel or inter.channel
->>>>>>> a3fa9dd4
 
         exc_type, exc, tb = sys.exc_info()
         embed = discord.Embed(title="Error Event", colour=0xe50730)
@@ -449,15 +431,7 @@
         error: app_commands.AppCommandError,
     ):
 
-<<<<<<< HEAD
         error = getattr(error, 'original', error)
-=======
-    async def on_user_command_error(self, inter, exc: commands.CommandError):
-        author: discord.Member = inter.author
-        command: str = inter.application_command.name
-        exc = getattr(exc, 'original', exc)
-        channel = self.err_channel or inter.channel
->>>>>>> a3fa9dd4
 
         if isinstance(error, app_commands.CommandNotFound):
             return await interaction.response.send_message(error, ephemeral=True)
