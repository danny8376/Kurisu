import datetime
import discord
import io
import random
import re
import time
import traceback

from discord import app_commands
from discord.ext import commands
from utils import crud
from typing import Optional, Union, Literal


class ConsoleColor(discord.Color):

    @classmethod
    def n3ds(cls):
        return cls(0xCE181E)

    @classmethod
    def wiiu(cls):
        return cls(0x009AC7)

    @classmethod
    def switch(cls):
        return cls(0xE60012)

    @classmethod
    def wii(cls):
        return cls(0x009AC7)

    @classmethod
    def legacy(cls):
        return cls(0x707070)


async def send_dm_message(member: discord.Member, message: str, ctx: commands.Context = None, **kwargs) -> bool:
    """A helper method for sending a message to a member's DMs.

    Returns a boolean indicating success of the DM
    and notifies of the failure if ctx is supplied."""
    try:
        await member.send(message, **kwargs)
        return True
    except (discord.HTTPException, discord.Forbidden, discord.NotFound, AttributeError):
        if ctx:
            await ctx.send(f"Failed to send DM message to {member.mention}")
        return False


async def get_user(ctx: Union[commands.Context, discord.Interaction], user_id: int) -> Optional[Union[discord.Member, discord.User]]:
    if ctx.guild and (user := ctx.guild.get_member(user_id)):
        return user
    else:
        bot = ctx.bot if isinstance(ctx, commands.Context) else ctx.client
        return await bot.fetch_user(user_id)


def command_signature(command, *, prefix=".") -> str:
    """Helper method for a command signature

    Parameters
    -----------
    command: :class:`discord.ext.commands.Command`
        The command to generate a signature for
    prefix: str
        The prefix to include in the signature"""
    return f"{discord.utils.escape_markdown(prefix)}{command.qualified_name} {command.signature}"


def gen_color(seed) -> discord.Color:
    random.seed(seed)
    c_r = random.randint(0, 255)
    c_g = random.randint(0, 255)
    c_b = random.randint(0, 255)
    return discord.Color((c_r << 16) + (c_g << 8) + c_b)


def parse_time(time_string) -> int:
    """Parses a time string in dhms format to seconds"""
    # thanks Luc#5653
    units = {
        "d": 86400,
        "h": 3600,
        "m": 60,
        "s": 1
    }
    match = re.findall("([0-9]+[smhd])", time_string)  # Thanks to 3dshax server's former bot
    if not match:
        return -1
    return sum(int(item[:-1]) * units[item[-1]] for item in match)


def parse_date(date_string) -> int:
    date_lst: list = date_string.split(' ')
    now = datetime.datetime.utcnow()

    if len(date_lst) == 1:
        date_lst.append('00:00')
    elif len(date_lst) != 2:
        return -1

    try:
        datetime_obj = datetime.datetime.strptime(' '.join(date_lst), "%Y-%m-%d %H:%M")
    except ValueError:
        return -1
    delta = datetime_obj - now
    return int(delta.total_seconds())


class DateOrTimeConverter(commands.Converter):
    async def convert(self, ctx: commands.Context, arg: str):
<<<<<<< HEAD
        seconds = parse_time(arg)
        if seconds != -1:
=======
        if (seconds := parse_date(arg)) != -1:
            return seconds
        elif (seconds := parse_time(arg)) != -1:
>>>>>>> a3fa9dd4
            return seconds
        raise commands.BadArgument("Invalid date/time format")


class TimeTransformer(app_commands.Transformer):
    @classmethod
    async def transform(cls, interaction: discord.Interaction, value: str) -> int:
        seconds = parse_time(value)
        if seconds > 0:
            return seconds
        raise app_commands.TransformerError("Invalid time format", discord.AppCommandOptionType.integer, cls)


<<<<<<< HEAD
def create_error_embed(ctx: Union[commands.Context, discord.Interaction], exc: Union[discord.DiscordException, app_commands.AppCommandError]) -> discord.Embed:
    app_command: bool = isinstance(ctx, discord.Interaction)
    author = ctx.user if app_command else ctx.author
    command: str = ctx.command.name if ctx.command else "unknown command"
=======
def create_error_embed(ctx: Union[commands.Context, discord.CommandInteraction], exc: commands.CommandError) -> discord.Embed:
    interaction = isinstance(ctx, discord.ApplicationCommandInteraction)
    command: str = ctx.application_command.name if interaction else str(ctx.command)
>>>>>>> a3fa9dd4
    embed = discord.Embed(title=f"Unexpected exception in command {command}", color=0xe50730)
    trace = "".join(traceback.format_exception(etype=None, value=exc, tb=exc.__traceback__))
    if len(trace) > 4080:
        trace = trace[-4080:]
    embed.description = f'```py\n{trace}```'
    embed.add_field(name="Exception Type", value=exc.__class__.__name__)
    embed.add_field(name="Information", value=f"channel: {ctx.channel.mention if isinstance(ctx.channel, discord.TextChannel) else 'Direct Message'}\ncommand: {command}\nauthor: {author.mention}\n{f'message: {ctx.message.content}' if not app_command else ''}", inline=False)
    return embed


def paginate_message(msg: str, prefix: str = '```', suffix: str = '```', max_size: int = 2000):
    paginator = commands.Paginator(prefix=prefix, suffix=suffix, max_size=max_size)
    sep = max_size - len(prefix) - len(suffix) - 2
    for chunk in [msg[i:i + sep] for i in range(0, len(msg), sep)]:
        paginator.add_line(chunk)
    return paginator


def dtm_to_discord_timestamp(dtm_obj: datetime.datetime, date_format: Literal['d', 'D', 't', 'T', 'f', 'F', 'R'] = 'f', utc_time: bool = False) -> str:
    if utc_time:
        dtm_obj = dtm_obj.replace(tzinfo=datetime.timezone.utc).astimezone()
    return f"<t:{int(time.mktime(dtm_obj.timetuple()))}:{date_format}>"


def text_to_discord_file(text: str, *, name: str = 'output.txt'):
    encoded = text.encode("utf-8")
    return discord.File(filename=name, fp=io.BytesIO(encoded))


class PaginatedEmbedView(discord.ui.View):
    def __init__(self, embeds: list[discord.Embed], timeout: int = 20, author: discord.Member = None):
        super().__init__(timeout=timeout)
        self.current = 0
        self.author = author
        self.message = None
        self.n_embeds = len(embeds)
        self.embeds = embeds

        if self.n_embeds == 1:
            self.clear_items()
        else:
            for n, embed in enumerate(self.embeds):
                embed.set_footer(text=f"{embed.footer.text if embed.footer else ''}\npage {n+1} of {self.n_embeds}")

    async def on_timeout(self):
        if self.message:
            await self.message.edit(view=None)

    async def interaction_check(self, interaction):
        if not self.author or self.author == interaction.user:
            return True
        else:
            await interaction.response.send_message("Only the message author can use this view!", ephemeral=True)
            return False

    @discord.ui.button(label="Previous", style=discord.ButtonStyle.primary)
    async def previous_button(
            self, interaction: discord.Interaction, button: discord.ui.Button,
    ):
        self.current = (self.current - 1) % self.n_embeds
        await interaction.response.edit_message(embed=self.embeds[self.current])

    @discord.ui.button(label="Next", style=discord.ButtonStyle.primary)
    async def next_button(
            self, interaction: discord.Interaction, button: discord.ui.Button,
    ):
        self.current = (self.current + 1) % self.n_embeds
        await interaction.response.edit_message(embed=self.embeds[self.current])

    @discord.ui.button(label="First", style=discord.ButtonStyle.primary)
    async def first_button(
            self, interaction: discord.Interaction, button: discord.ui.Button,
    ):
        self.current = 0
        await interaction.response.edit_message(embed=self.embeds[self.current])

    @discord.ui.button(label="Latest", style=discord.ButtonStyle.primary)
    async def latest_button(
            self, interaction: discord.Interaction, button: discord.ui.Button,
    ):
        self.current = self.n_embeds - 1
        await interaction.response.edit_message(embed=self.embeds[self.current])


class VoteButton(discord.ui.Button):
    def __init__(self, custom_id: str, label: str, style: discord.ButtonStyle = discord.ButtonStyle.secondary):
        super().__init__(style=style, label=label, custom_id=custom_id)

    async def callback(self, interaction: discord.Interaction):
        await crud.add_voteview_vote(self.view.custom_id, interaction.user.id, self.label)
        await interaction.response.send_message("Vote added.", ephemeral=True)


class VoteButtonEnd(discord.ui.Button['SimpleVoteView']):
    def __init__(self, custom_id: str, style: discord.ButtonStyle = discord.ButtonStyle.red):
        super().__init__(style=style, label='End', custom_id=custom_id)

    async def callback(self, interaction: discord.Interaction):
        if interaction.user.id == self.view.author_id:
            # Try to remove the view
            if self.view.message_id:
                msg = await interaction.channel.fetch_message(self.view.message_id)
                await msg.edit(view=None)

            await self.view.calculate_votes()
            results = "results:\n" + '\n'.join(f"{op}: {count}" for op, count in self.view.count.items())
            await interaction.response.send_message(
                f"Vote started {dtm_to_discord_timestamp(self.view.start, utc_time=True, date_format='R')} has finished.\n{results}")
            self.view.stop()
            await crud.remove_vote_view(self.view.custom_id)
        else:
            await interaction.response.send_message("Only the vote creator can end it", ephemeral=True)


class SimpleVoteView(discord.ui.View):
    def __init__(self, author_id: int, options: list[str], custom_id: int, start: datetime.datetime):
        super().__init__(timeout=None)
        self.author_id = author_id
        self.custom_id = custom_id
        self.message_id = None
        self.start = start
        self.count: dict[str, int] = {}
        for n, option in enumerate(options):
            self.count[option] = 0
            self.add_item(VoteButton(label=option, custom_id=f"{custom_id}_{n}"))
        self.add_item(VoteButtonEnd(custom_id=f"{custom_id}_{len(self.children)+1}"))

    async def calculate_votes(self):
        for vote in await crud.get_voteview_votes(self.custom_id):
            self.count[vote.option] = self.count[vote.option] + 1<|MERGE_RESOLUTION|>--- conflicted
+++ resolved
@@ -111,16 +111,15 @@
 
 class DateOrTimeConverter(commands.Converter):
     async def convert(self, ctx: commands.Context, arg: str):
-<<<<<<< HEAD
-        seconds = parse_time(arg)
-        if seconds != -1:
-=======
         if (seconds := parse_date(arg)) != -1:
             return seconds
         elif (seconds := parse_time(arg)) != -1:
->>>>>>> a3fa9dd4
             return seconds
         raise commands.BadArgument("Invalid date/time format")
+
+
+def time_converter(inter, time_string: str) -> int:
+    return parse_time(time_string)
 
 
 class TimeTransformer(app_commands.Transformer):
@@ -132,16 +131,10 @@
         raise app_commands.TransformerError("Invalid time format", discord.AppCommandOptionType.integer, cls)
 
 
-<<<<<<< HEAD
 def create_error_embed(ctx: Union[commands.Context, discord.Interaction], exc: Union[discord.DiscordException, app_commands.AppCommandError]) -> discord.Embed:
     app_command: bool = isinstance(ctx, discord.Interaction)
     author = ctx.user if app_command else ctx.author
     command: str = ctx.command.name if ctx.command else "unknown command"
-=======
-def create_error_embed(ctx: Union[commands.Context, discord.CommandInteraction], exc: commands.CommandError) -> discord.Embed:
-    interaction = isinstance(ctx, discord.ApplicationCommandInteraction)
-    command: str = ctx.application_command.name if interaction else str(ctx.command)
->>>>>>> a3fa9dd4
     embed = discord.Embed(title=f"Unexpected exception in command {command}", color=0xe50730)
     trace = "".join(traceback.format_exception(etype=None, value=exc, tb=exc.__traceback__))
     if len(trace) > 4080:
