--- conflicted
+++ resolved
@@ -55,15 +55,6 @@
     @commands.command(pass_context=True, hidden=True)
     async def userinfo(self, ctx, u: discord.Member = None):
         """Gets user info. Staff and Helpers only."""
-<<<<<<< HEAD
-        issuer = ctx.message.author
-        if (self.bot.helpers_role not in issuer.roles) and (self.bot.staff_role not in issuer.roles):
-            msg = "{0} This command is limited to Staff and Helpers.".format(issuer.mention)
-            await self.bot.say(msg)
-            return
-=======
-        u = ctx.message.mentions[0]
->>>>>>> 759adacc
         role = u.top_role.name
         if role == "@everyone":
             role = "@ everyone"
