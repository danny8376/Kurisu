--- conflicted
+++ resolved
@@ -1,11 +1,7 @@
 import discord
 from discord.ext import commands
 from addons.checks import check_staff
-<<<<<<< HEAD
-import inspect
-=======
 from inspect import cleandoc
->>>>>>> 4ff2c30e
 
 class Assistance:
     """
@@ -252,17 +248,10 @@
     @commands.command(pass_context=True)
     @commands.cooldown(rate=1, per=30.0, type=commands.BucketType.channel)
     async def stock(self,ctx,console=""):
-<<<<<<< HEAD
         """Advisory for various Nintendo systems on stock firmware"""
         if self.check_console(console, ctx.message.channel.name, '3ds'):
             embed = discord.Embed(title="Running stock (unmodified) 11.4+ firmware?", color=discord.Color.dark_orange())
-            embed.description = inspect.cleandoc("""
-=======
-        """Advisory for consoles on stock 11.4+ firmware"""
-        if self.check_console(console, ctx.message.channel.name, '3ds'):
-            embed = discord.Embed(title="Running stock (unmodified) 11.4+ firmware?", color=discord.Color.dark_orange())
             embed.description = cleandoc("""
->>>>>>> 4ff2c30e
                 You have 4 possible options for installing CFW:
                 - [NTRBoot](https://3ds.hacks.guide/ntrboot) which requires a compatible NDS flashcart and maybe an\
                 additional DS(i) or hacked 3DS console depending on the flashcart
@@ -275,10 +264,9 @@
                 **Downgrading is impossible on 11.4+!**
                 """)
             await self.bot.say("", embed=embed)
-<<<<<<< HEAD
         if self.check_console(console, ctx.message.channel.name, ('nx', 'switch', 'ns')):
             embed = discord.Embed(title="Using a first-generation Switch?", color=0xe60012)
-            embed.description = inspect.cleandoc("""
+            embed.description = cleandoc("""
                 Use [this GBATemp thread](https://tinyurl.com/nxserial) to determine if your Switch is a first-gen unit.
 
                 **6.1.0 and below:** You can safely use [Atmosphere](http://switchguide.xyz/).
@@ -287,8 +275,6 @@
                 **Downgrading is convoluted, often breaks sleep mode, and is generally not worth the effort!** 
                 """)
             await self.bot.say("", embed=embed)
-=======
->>>>>>> 4ff2c30e
 
     @commands.command(aliases=["fuse-3ds", "fuse"])
     @commands.cooldown(rate=1, per=30.0, type=commands.BucketType.channel)
