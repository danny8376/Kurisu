import discord
from discord.ext import commands
from sys import argv

class Memes:
    """
    Meme commands
    """
    def __init__(self, bot):
        self.bot = bot
        print('Addon "{}" loaded'.format(self.__class__.__name__))

    async def _meme(self, ctx, msg):
        author = ctx.message.author
        if ctx.message.channel.name[0:5] == "help-" or "assistance" in ctx.message.channel.name or (self.bot.nomemes_role in author.roles):
            await self.bot.delete_message(ctx.message)
            try:
                await self.bot.send_message(author, "Meme commands are disabled in this channel, or your privileges have been revoked.")
            except discord.errors.Forbidden:
                await self.bot.say(author.mention + " Meme commands are disabled in this channel, or your privileges have been revoked.")
        else:
            await self.bot.say(self.bot.escape_name(ctx.message.author.display_name) + ": " + msg)

    # list memes
    @commands.command(name="listmemes", pass_context=True)
    async def _listmemes(self, ctx):
        """List meme commands."""
        # this feels wrong...
        funcs = dir(self)
        msg = "```\n"
        msg += ", ".join(func for func in funcs if func != "bot" and func[0] != "_")
        msg += "```"
        await self._meme(ctx, msg)

    # 3dshacks memes
    @commands.command(pass_context=True, hidden=True)
    async def s_99(self, ctx):
        """Memes."""
        await self._meme(ctx, "**ALL HAIL BRITANNIA!**")

    @commands.command(pass_context=True, hidden=True)
    async def screams(self, ctx):
        """Memes."""
        await self._meme(ctx, "http://i.imgur.com/j0Dkv2Z.png")

    @commands.command(pass_context=True, hidden=True)
    async def eeh(self, ctx):
        """Memes."""
        await self._meme(ctx, "http://i.imgur.com/2SBC1Qo.jpg")

    @commands.command(pass_context=True, hidden=True)
    async def dubyadud(self, ctx):
        """Memes."""
        await self._meme(ctx, "http://i.imgur.com/Sohsi8s.png")

    @commands.command(pass_context=True, hidden=True)
    async def megumi(self, ctx):
        """Memes."""
        await self._meme(ctx, "http://i.imgur.com/GMRp1dj.jpg")

    @commands.command(pass_context=True, hidden=True)
    async def inori(self, ctx):
        """Memes."""
        await self._meme(ctx, "https://i.imgur.com/WLncIsi.gif")

    @commands.command(pass_context=True, hidden=True)
    async def inori3(self, ctx):
        """Memes."""
        await self._meme(ctx, "http://i.imgur.com/so8thgu.gifv")

    @commands.command(pass_context=True, hidden=True)
    async def inori4(self, ctx):
        """Memes."""
        await self._meme(ctx, "http://i.imgur.com/267IXh1.gif")

    @commands.command(pass_context=True, hidden=True)
    async def inori5(self, ctx):
        """Memes."""
        await self._meme(ctx, "http://i.imgur.com/lKcsiBP.png")

    @commands.command(pass_context=True, hidden=True)
    async def inori6(self, ctx):
        """Memes."""
        await self._meme(ctx, "http://i.imgur.com/SIJzpau.gifv")

    @commands.command(pass_context=True, hidden=True)
    async def shotsfired(self, ctx):
        """Memes."""
        await self._meme(ctx, "http://i.imgur.com/zf2XrNk.gifv")

    @commands.command(pass_context=True, hidden=True)
    async def rusure(self, ctx):
        """Memes."""
        await self._meme(ctx, "http://i.imgur.com/dqh3fNi.png")

    @commands.command(pass_context=True, hidden=True)
    async def r34(self, ctx):
        """Memes."""
        await self._meme(ctx, "http://i.imgur.com/sjQZKBF.gif")

    @commands.command(pass_context=True, hidden=True)
    async def lenny(self, ctx):
        """Memes."""
        await self._meme(ctx, "( ͡° ͜ʖ ͡°)")

    @commands.command(pass_context=True, hidden=True)
    async def rip(self, ctx):
        """Memes."""
        await self._meme(ctx, "Press F to pay respects.")

    @commands.command(pass_context=True, hidden=True)
    async def permabrocked(self, ctx):
        """Memes."""
        await self._meme(ctx, "http://i.imgur.com/ARsOh3p.jpg")

    @commands.command(pass_context=True, hidden=True)
    async def knp(self, ctx):
        """Memes."""
        await self._meme(ctx, "http://i.imgur.com/EsJ191C.png")

    @commands.command(pass_context=True, hidden=True)
    async def lucina(self, ctx):
        """Memes."""
        await self._meme(ctx, "http://i.imgur.com/tnWSXf7.png")

    @commands.command(pass_context=True, hidden=True)
    async def lucina2(self, ctx):
        """Memes."""
        await self._meme(ctx, "http://i.imgur.com/ZPMveve.jpg")

    @commands.command(pass_context=True, hidden=True)
    async def xarec(self, ctx):
        """Memes."""
        await self._meme(ctx, "http://i.imgur.com/A59RbRT.png")

    @commands.command(pass_context=True, hidden=True)
    async def clap(self, ctx):
        """Memes."""
        await self._meme(ctx, "http://i.imgur.com/UYbIZYs.gifv")

    @commands.command(pass_context=True, hidden=True)
    async def ayyy(self, ctx):
        """Memes."""
        await self._meme(ctx, "http://i.imgur.com/bgvuHAd.png")

    @commands.command(pass_context=True, hidden=True)
    async def hazel(self, ctx):
        """Memes."""
        await self._meme(ctx, "http://i.imgur.com/vpu8bX3.png")

    @commands.command(pass_context=True, hidden=True)
    async def thumbsup(self, ctx):
        """Memes."""
        await self._meme(ctx, "http://i.imgur.com/hki1IIs.gifv")

    # Cute commands :3
    @commands.command(pass_context=True, hidden=True)
    async def headpat(self, ctx):
        """Cute"""
        await self._meme(ctx, "http://i.imgur.com/7V6gIIW.jpg")

    @commands.command(pass_context=True, hidden=True)
    async def headpat2(self, ctx):
        """Cute"""
        await self._meme(ctx, "http://i.imgur.com/djhHX0n.gifv")

    @commands.command(pass_context=True, hidden=True)
    async def sudoku(self, ctx):
        """Cute"""
        await self._meme(ctx, "http://i.imgur.com/VHlIZRC.png")

    @commands.command(pass_context=True, hidden=True)
    async def baka(self, ctx):
        """Cute"""
        await self._meme(ctx, "http://i.imgur.com/OyjCHNe.png")

    @commands.command(pass_context=True, hidden=True)
    async def mugi(self, ctx):
        """Memes."""
        await self._meme(ctx, "http://i.imgur.com/lw80tT0.gif")

    @commands.command(pass_context=True, hidden=True)
    async def lisp(self, ctx):
        """Memes."""
        await self._meme(ctx, "http://i.imgur.com/RQeZErU.png")

    @commands.command(pass_context=True, hidden=True)
    async def dev(self, ctx):
        """Reminds user where they are."""
        await self.bot.say("You seem to be in <#196635781798952960>.")

    @commands.command(pass_context=True, hidden=True)
    async def headrub(self, ctx):
        """Cute"""
        await self._meme(ctx, "http://i.imgur.com/j6xSoKv.jpg")

    @commands.command(pass_context=True, hidden=True)
    async def blackalabi(self, ctx):
        """Memes."""
        await self._meme(ctx, "http://i.imgur.com/JzFem4y.png")

    @commands.command(pass_context=True, hidden=True)
    async def nom(self, ctx):
        """Memes."""
        await self._meme(ctx, "http://i.imgur.com/p1r53ni.jpg")
<<<<<<< HEAD

    @commands.command(pass_context=True, hidden=True)
    async def soghax(self, ctx):
        """Memes."""
        await self._meme(ctx "http://i.imgur.com/oQJy2eN.png")

=======
        
    @commands.command(pass_context=True, hidden=True)
    async def whatisr(self, ctx):
        """MEMES?"""
        await self._meme(ctx, "http://i.imgur.com/Z8HhfzJ.jpg")
    
>>>>>>> 9787749c
# Load the extension
def setup(bot):
    bot.add_cog(Memes(bot))<|MERGE_RESOLUTION|>--- conflicted
+++ resolved
@@ -203,21 +203,17 @@
     async def nom(self, ctx):
         """Memes."""
         await self._meme(ctx, "http://i.imgur.com/p1r53ni.jpg")
-<<<<<<< HEAD
 
     @commands.command(pass_context=True, hidden=True)
     async def soghax(self, ctx):
         """Memes."""
         await self._meme(ctx "http://i.imgur.com/oQJy2eN.png")
 
-=======
-        
     @commands.command(pass_context=True, hidden=True)
     async def whatisr(self, ctx):
         """MEMES?"""
         await self._meme(ctx, "http://i.imgur.com/Z8HhfzJ.jpg")
-    
->>>>>>> 9787749c
+
 # Load the extension
 def setup(bot):
     bot.add_cog(Memes(bot))